#
# This file is autogenerated by pip-compile with Python 3.8
# by the following command:
#
#    pip-compile requirements_docs.in
#
alabaster==0.7.12
    # via sphinx
babel==2.11.0
    # via sphinx
certifi==2023.7.22
    # via requests
charset-normalizer==2.1.1
    # via requests
docutils==0.17.1
    # via
    #   sphinx
    #   sphinx-rtd-theme
idna==3.7
    # via requests
imagesize==1.4.1
    # via sphinx
importlib-metadata==7.1.0
    # via sphinx
<<<<<<< HEAD
jinja2==3.1.2
=======
jinja2==3.1.4
>>>>>>> db532b2a
    # via sphinx
markupsafe==2.1.1
    # via jinja2
packaging==22.0
    # via sphinx
pygments==2.15.0
    # via sphinx
pytz==2022.6
    # via babel
requests==2.31.0
    # via sphinx
snowballstemmer==2.2.0
    # via sphinx
sphinx==5.3.0
    # via
    #   -r requirements_docs.in
    #   sphinx-rtd-theme
sphinx-rtd-theme==1.1.1
    # via -r requirements_docs.in
sphinxcontrib-applehelp==1.0.2
    # via sphinx
sphinxcontrib-devhelp==1.0.2
    # via sphinx
sphinxcontrib-htmlhelp==2.0.0
    # via sphinx
sphinxcontrib-jsmath==1.0.1
    # via sphinx
sphinxcontrib-qthelp==1.0.3
    # via sphinx
sphinxcontrib-serializinghtml==1.1.5
    # via sphinx
urllib3==1.26.17
    # via requests
zipp==3.18.1
    # via importlib-metadata<|MERGE_RESOLUTION|>--- conflicted
+++ resolved
@@ -22,11 +22,7 @@
     # via sphinx
 importlib-metadata==7.1.0
     # via sphinx
-<<<<<<< HEAD
-jinja2==3.1.2
-=======
 jinja2==3.1.4
->>>>>>> db532b2a
     # via sphinx
 markupsafe==2.1.1
     # via jinja2
