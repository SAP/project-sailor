--- conflicted
+++ resolved
@@ -152,15 +152,6 @@
         column headers are replaced by a hierarchical index of template_id, indicator_group_name, indicator_name and
         aggregation_function.
         """
-<<<<<<< HEAD
-        if include_model is None:
-            warn_and_log('Model information will be removed from the dataset after December 1 2021 as the '
-                         'equipment is fully identified by the equipment_id. If you require model information '
-                         'specify `include_model=True` explicitly.', category=FutureWarning, logger_name=__name__)
-            include_model = True
-
-=======
->>>>>>> cee21bfb
         if include_model:
             model_ids = pd.DataFrame(
                 [(equi.id, equi.model_id) for equi in self._equipment_set], columns=['equipment_id', 'model_id']
