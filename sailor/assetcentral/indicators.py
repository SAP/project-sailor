"""
Indicators module can be used to retrieve Indicator information from AssetCentral.

Classes are provided for individual Indicators as well as groups of Indicators (IndicatorSet).
Note that the indicators here represent 'materialized' indicators, i.e. indicators attached to an equipment.
Hence they contain information on indicator_group and template used to attach it to the equipment. Currently there
is no support for unrealized 'Indicator Templates'.
"""
import hashlib
from functools import cached_property

from sailor import _base
from .utils import (AssetcentralEntity, _AssetcentralField, AssetcentralEntitySet)

_INDICATOR_FIELDS = [
    _AssetcentralField('name', 'indicatorName'),
    _AssetcentralField('indicator_group_name', 'indicatorGroupName'),
    _AssetcentralField('type', 'indicatorType'),
    _AssetcentralField('uom_description', 'UOMDescription'),
    _AssetcentralField('dimension_description', 'dimensionDesc'),
    _AssetcentralField('description', 'indicatorDesc'),
    _AssetcentralField('indicator_group_description', 'indicatorGroupDesc'),
    _AssetcentralField('uom', 'UOM'),
    _AssetcentralField('dimension', 'dimension'),
    _AssetcentralField('datatype', 'dataType'),
    _AssetcentralField('id', 'propertyId'),
    _AssetcentralField('dimension_id', 'Dimension'),
    _AssetcentralField('model_id', 'objectId'),
    _AssetcentralField('indicator_group_id', 'pstid'),
    _AssetcentralField('template_id', 'categoryID'),
    _AssetcentralField('_liot_id', 'propertyId', get_extractor=lambda v: 'I_' + v),
    _AssetcentralField('_liot_group_id', 'pstid', get_extractor=lambda v: 'IG_' + v),
    _AssetcentralField('_indicator_source', 'indicatorSource'),
    _AssetcentralField('_aggregate_update_timestamp', 'aggUpdatedTimestamp'),
    _AssetcentralField('_indicator_category', 'indicatorCategory'),
    _AssetcentralField('_color_code', 'colorCode'),
    _AssetcentralField('_threshold_description', 'thresholdDescription'),
    _AssetcentralField('_converted_aggregate_value', 'convertedAggregatedValue'),
    _AssetcentralField('_trend', 'trend'),
    _AssetcentralField('_converted_UOM_description', 'convertedUOMDesc'),
    _AssetcentralField('_converted_UOM', 'convertedUOM'),
    _AssetcentralField('_indicator_color_code', 'indicatorColorCode'),
    _AssetcentralField('_is_favorite', 'isFavorite'),
    _AssetcentralField('_dimension_description', 'DimensionDesc'),  # duplicate
    _AssetcentralField('_uom', 'uom'),  # duplicate
    _AssetcentralField('_uom_description', 'uomdescription'),  # duplicate
]


@_base.add_properties
class Indicator(AssetcentralEntity):
    """AssetCentral Indicator Object."""

    _field_map = {field.our_name: field for field in _INDICATOR_FIELDS}

    @cached_property
    def _unique_id(self):
        m = hashlib.sha256()
        unique_string = self.id + self.indicator_group_id + self.template_id
        m.update(unique_string.encode())
        return m.hexdigest()

    def __eq__(self, other):
        """Determine whether two (materialized) indicator instances are equal."""
        return isinstance(other, self.__class__) and other._unique_id == self._unique_id

    def __hash__(self):
        """Hash of an indicator object is the hash of it's unique id."""
        return self._unique_id.__hash__()


class AggregatedIndicator(Indicator):
    """An extension of the AssetCentral Indicator object that additionally holds aggregation information."""

    def __init__(self, ac_json, aggregation_function):
        super(AggregatedIndicator, self).__init__(ac_json)
        self.aggregation_function = aggregation_function

    @cached_property
    def _unique_id(self):
        m = hashlib.sha256()
        unique_string = self.id + self.indicator_group_id + self.template_id + self.aggregation_function
        m.update(unique_string.encode())
        return m.hexdigest()

    @property
    def _iot_column_header(self):
        return f'{self._liot_id}_{self.aggregation_function}'


class SystemIndicator(Indicator):
    """An extension of the AssetCentral Indicator object that additionally holds hierarchy position information."""

    def __init__(self, ac_json, hierarchy_position):
        super(SystemIndicator, self).__init__(ac_json)
        self.hierarchy_position = hierarchy_position

    @cached_property
    def _unique_id(self):
        m = hashlib.sha256()
        unique_string = self.id + self.indicator_group_id + self.template_id + str(self.hierarchy_position)
        m.update(unique_string.encode())
        return m.hexdigest()


class IndicatorSet(AssetcentralEntitySet):
    """Class representing a group of Indicators."""

    _element_type = Indicator
    _method_defaults = {
        'plot_distribution': {
            'by': 'indicator_group_name',
        },
    }

    def _unique_id_to_names(self):
        """Get details on an opaque column_id in terms of AssetCentral names."""
        mapping = {}
        for indicator in self:
            mapping[indicator._unique_id] = (
                indicator.template_id,  # apparently fetching the template name would need a remote call
                indicator.indicator_group_name,
                indicator.name,
            )
        return mapping

    def _unique_id_to_constituent_ids(self):
        """Get details on an opaque column_id in terms of AssetCentral IDs."""
        mapping = {}
        for indicator in self:
            mapping[indicator._unique_id] = (
                indicator.template_id,
                indicator.indicator_group_id,
                indicator.id,
            )
        return mapping


class AggregatedIndicatorSet(IndicatorSet):
    """Class representing a group of AggregatedIndicators."""

    _element_type = AggregatedIndicator

    def _unique_id_to_names(self):
        """Get details on an opaque column_id in terms of AssetCentral names and aggregation_function."""
        mapping = {}
        for indicator in self:
            mapping[indicator._unique_id] = (
                indicator.template_id,  # apparently fetching the template name would need a remote call
                indicator.indicator_group_name,
                indicator.name,
                indicator.aggregation_function,
            )
        return mapping

    def _unique_id_to_constituent_ids(self):
        """Get details on an opaque column_id in terms of AssetCentral IDs and aggregation_function."""
        mapping = {}
        for indicator in self:
            mapping[indicator._unique_id] = (
                indicator.template_id,
                indicator.indicator_group_id,
                indicator.id,
                indicator.aggregation_function,
            )
        return mapping

<<<<<<< HEAD
    @classmethod
    def _from_indicator_set_and_aggregation_functions(cls, indicators, aggregation_functions):
        aggregated_indicators = []
        for indicator in indicators:
            for aggregation_function in aggregation_functions:
                aggregated_indicators.append(AggregatedIndicator(indicator.raw.copy(), aggregation_function))

        return cls(aggregated_indicators)
=======

class SystemIndicatorSet(IndicatorSet):
    """Class representing a group of SystemIndicators."""

    _element_type = SystemIndicator

    def _unique_id_to_names(self):
        """Get details on an opaque column_id in terms of AssetCentral names and aggregation_function."""
        mapping = {}
        for indicator in self:
            mapping[indicator._unique_id] = (
                indicator.template_id,  # apparently fetching the template name would need a remote call
                indicator.indicator_group_name,
                indicator.name,
                indicator.hierarchy_position,
            )
        return mapping

    def _unique_id_to_constituent_ids(self):
        """Get details on an opaque column_id in terms of AssetCentral IDs and aggregation_function."""
        mapping = {}
        for indicator in self:
            mapping[indicator._unique_id] = (
                indicator.template_id,
                indicator.indicator_group_id,
                indicator.id,
                indicator.hierarchy_position,
            )
        return mapping
>>>>>>> b75b5a54

# while there is a generic '/services/api/v1/indicators' endpoint that allows to find indicators,
# that endpoint returns a very different object from the one that you can find via the equipment.
# it only has properties 'id', 'dataType', 'description' and 'internalId', which makes it incompatible
# with property mapping above. Therefore, `find_indicators` is not implemented here...<|MERGE_RESOLUTION|>--- conflicted
+++ resolved
@@ -165,7 +165,6 @@
             )
         return mapping
 
-<<<<<<< HEAD
     @classmethod
     def _from_indicator_set_and_aggregation_functions(cls, indicators, aggregation_functions):
         aggregated_indicators = []
@@ -174,7 +173,7 @@
                 aggregated_indicators.append(AggregatedIndicator(indicator.raw.copy(), aggregation_function))
 
         return cls(aggregated_indicators)
-=======
+
 
 class SystemIndicatorSet(IndicatorSet):
     """Class representing a group of SystemIndicators."""
@@ -204,7 +203,6 @@
                 indicator.hierarchy_position,
             )
         return mapping
->>>>>>> b75b5a54
 
 # while there is a generic '/services/api/v1/indicators' endpoint that allows to find indicators,
 # that endpoint returns a very different object from the one that you can find via the equipment.
