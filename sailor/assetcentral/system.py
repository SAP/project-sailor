--- conflicted
+++ resolved
@@ -220,12 +220,8 @@
     }
 
     def get_indicator_data(self, start: Union[str, pd.Timestamp, datetime.timestamp, datetime.date],
-<<<<<<< HEAD
                            end: Union[str, pd.Timestamp, datetime.timestamp, datetime.date],
-                           indicators=None,
-=======
-                           end: Union[str, pd.Timestamp, datetime.timestamp, datetime.date], *,
->>>>>>> 69dc66b2
+                           indicator_set: IndicatorSet = None, *,
                            timeout: Union[str, pd.Timedelta, datetime.timedelta] = None) -> TimeseriesDataset:
         """
         Fetch data for a set of systems for all component equipment of each system.
@@ -248,17 +244,11 @@
             If None, there is no time limit.
         """
         all_equipment = sum((system._hierarchy['equipment'] for system in self), EquipmentSet([]))
-        if indicators is None:
-            indicators = sum((equipment.find_equipment_indicators() for equipment in all_equipment), IndicatorSet([]))
+        if indicator_set is None:
+            indicator_set = sum((equipment.find_equipment_indicators() for equipment in all_equipment), IndicatorSet([]))
         LOG.debug("Requesting indicator data of system set for %d equipments and %d indicators.",
-<<<<<<< HEAD
-                  len(all_equipment), len(indicators))
-        return sap_iot.get_indicator_data(start, end, indicators, all_equipment, timeout)
-=======
-                  len(all_equipment), len(all_indicators))
-
-        return sap_iot.get_indicator_data(start, end, all_indicators, all_equipment, timeout=timeout)
->>>>>>> 69dc66b2
+                  len(all_equipment), len(indicator_set))
+        return sap_iot.get_indicator_data(start, end, indicator_set, all_equipment, timeout=timeout)
 
     @staticmethod
     def _fill_nones(sel_nodes, indicator_list, none_positions, equi_counter):
