"""
System module can be used to retrieve System information from AssetCentral.

Classes are provided for individual Systems as well as groups of Systems (SystemSet).
"""
<<<<<<< HEAD
import itertools
from typing import Union
=======
from __future__ import annotations

from typing import TYPE_CHECKING, Union
>>>>>>> d13c542c
from datetime import datetime
from functools import cached_property
from operator import itemgetter

import pandas as pd

from sailor import sap_iot
from .utils import _fetch_data, _add_properties, _parse_filter_parameters, AssetcentralEntity, ResultSet, \
    _ac_application_url
from .equipment import find_equipment, EquipmentSet
from .indicators import IndicatorSet
from .constants import VIEW_SYSTEMS

if TYPE_CHECKING:
    from ..sap_iot import TimeseriesDataset


@_add_properties
class System(AssetcentralEntity):
    """AssetCentral System Object."""

    # Properties (in AC terminology) are: systemId, internalId, status, systemStatusDescription, modelID, modelVersion,
    # model, shortDescription, templateID, systemProvider, systemVersion, createdOn, changedOn, source, imageURL,
    # className, classID, subclass, subclassID, systemProviderID, sourceSearchTerms, systemProviderSearchTerms,
    # publishedOn, operator, operatorID, completeness

    def __init__(self, ac_json):
        """Create a new System object."""
        self.raw = ac_json

    @classmethod
    def get_property_mapping(cls):
        """Return a mapping from assetcentral terminology to our terminology."""
        return {
            'id': ('systemId', None, None, None),
            'name': ('internalId', None, None, None),
            'short_description': ('shortDescription', None, None, None),
            'class_name': ('className', None, None, None),
            'model_id': ('modelID', None, None, None),
            'model_name': ('model', None, None, None),
            'status_text': ('systemStatusDescription', None, None, None),
            'template_id': ('templateID', None, None, None),
        }

    @staticmethod
    def _traverse_components(component, model_order, equipment_ids, system_ids):
        """Traverse component structure recursively, starting from `component`."""
        compd = {}
        compd['key'] = (component['model'], model_order)
        compd['id'] = component['id']
        compd['name'] = component['name']
        compd['order'] = component['order']
        if component['order'] is not None:
            if component['objectType'] == 'EQU':
                equipment_ids.append(component['id'])
            else:
                system_ids.append(component['id'])
        compd['object_type'] = component['objectType']
        if 'childNodes' in component.keys():
            component['childNodes'] = sorted(component['childNodes'], key=itemgetter('model', 'order'))
            compd['child_list'] = []
            for _, comps_by_model in itertools.groupby(component['childNodes'], itemgetter('model')):
                for model_order, c in enumerate(comps_by_model):
                    compd0, equipment_ids, system_ids = System._traverse_components(c, model_order,
                                                                                    equipment_ids, system_ids)
                    compd['child_list'].append(compd0)
            compd['child_list'] = sorted(compd['child_list'], key=itemgetter('order'))
        return compd, equipment_ids, system_ids

    def _update_components(self, component):
        """Add indicators and replace id with model_id in the key."""
        if component['object_type'] == 'EQU':
            obj = self._equipments.filter(id=component['id'])[0]
            component['indicators'] = self._indicators[component['id']]
        else:
            if component['id'] == self.id:
                obj = self
            else:
                obj = self._systems.filter(id=component['id'])[0]
        component['key'] = (obj.model_id, component['key'][1])
        if 'child_list' in component.keys():
            component['child_nodes'] = {}
            for child in component['child_list']:
                self._update_components(child)
                component['child_nodes'][child['key']] = child
                del component['child_nodes'][child['key']]['key']
            del component['child_list']

    @cached_property
    def _component_tree(self):
        """Prepare component tree and cache it."""
        endpoint_url = _ac_application_url() + VIEW_SYSTEMS + f'({self.id})' + '/components'
        comps = _fetch_data(endpoint_url)[0]
        self._components, equipment_ids, system_ids = System._traverse_components(comps, 0, [], [])
        if system_ids:
            self._systems = find_systems(id=system_ids)
        else:
            self._systems = SystemSet([])
        self._indicators = {}
        if equipment_ids:
            self._equipments = find_equipment(id=equipment_ids)
            for equi in self._equipments:
                self._indicators[equi.id] = equi.find_equipment_indicators(type='Measured')
        else:
            self._equipments = EquipmentSet([])
        self._update_components(self._components)
        del self._components['key']
        return self._components

    @staticmethod
    def _create_selection_dictionary(comps, key):
        selection = {}
        selection['key'] = key
        selection['object_type'] = comps['object_type']
        if comps['object_type'] == 'EQU':
            selection['indicators'] = comps['indicators']
        if 'child_nodes' in comps.keys():
            selection['child_nodes'] = []
            for child in comps['child_nodes']:
                sel = System._create_selection_dictionary(comps['child_nodes'][child], child)
                selection['child_nodes'].append(sel)
        return selection

    def get_indicator_data(self, start: Union[str, pd.Timestamp, datetime.timestamp, datetime.date],
                           end: Union[str, pd.Timestamp, datetime.timestamp, datetime.date]) -> TimeseriesDataset:
        """
        Get timeseries data for all Equipment in the System.

        This is a wrapper for :meth:`sailor.sap_iot.fetch.get_indicator_data` that limits the fetch query
        to the equipment in this System.

        Each component equipment will be returned as separate rows in the dataset,
        potentially making the dataset very sparse.


        Parameters
        ----------
        start
            Begin of time series data.
        end
            End of time series data.
        """
        all_indicators = sum((equipment.find_equipment_indicators() for equipment in self.components), IndicatorSet([]))
        return sap_iot.get_indicator_data(start, end, all_indicators, self.components)


class SystemSet(ResultSet):
    """Class representing a group of Systems."""

    _element_type = System
    _method_defaults = {
        'plot_distribution': {
            'by': 'model_name',
        },
    }

    def get_indicator_data(self, start: Union[str, pd.Timestamp, datetime.timestamp, datetime.date],
                           end: Union[str, pd.Timestamp, datetime.timestamp, datetime.date]) -> TimeseriesDataset:
        """
        Fetch data for a set of systems for all component equipment of each system.

        This is a wrapper for :meth:`sailor.sap_iot.fetch.get_indicator_data` that limits the fetch query
        to the equipment in this SystemSet.

        Similar to ``System.get_indicator_data`` each component will be returned as separate rows in the dataset,
        potentially making the dataset very sparse.

        Parameters
        ----------
        start
            Begin of time series data.
        end
            End of time series data.
        """
        all_equipment = sum((system.components for system in self), EquipmentSet([]))
        all_indicators = sum((equipment.find_equipment_indicators() for equipment in all_equipment), IndicatorSet([]))

        return sap_iot.get_indicator_data(start, end, all_indicators, all_equipment)

    @staticmethod
    def _fill_nones(sel_nodes, indicator_list, none_positions):
        """Fill None for indicators of missing subtrees recursively."""
        for node in sel_nodes:
            if node['object_type'] == 'EQU':
                for i in node['indicators']:
                    none_positions.add(len(indicator_list))
                    indicator_list.append(None)
            if 'child_nodes' in node.keys():
                SystemSet._fill_nones(node['child_nodes'], indicator_list, none_positions)

    @staticmethod
    def _map_comp_info(sel_nodes, sys_nodes, indicator_list, none_positions):
        """Map selection dictionary against component dictionary recursively."""
        for node in sel_nodes:
            if node['object_type'] == 'EQU':
                for i in node['indicators']:
                    if (node['key'] in sys_nodes.keys()) and (i in sys_nodes[node['key']]['indicators']):
                        indicator_list.append((sys_nodes[node['key']]['id'], i))
                    else:
                        none_positions.add(len(indicator_list))
                        indicator_list.append(None)
            if 'child_nodes' in node.keys():
                if node['key'] in sys_nodes.keys():
                    SystemSet._map_comp_info(node['child_nodes'], sys_nodes[node['key']]['child_nodes'],
                                             indicator_list, none_positions)
                else:
                    SystemSet._fill_nones(node['child_nodes'], indicator_list, none_positions)

    def map_component_information(self, selection):
        """Map selection dictionary against component dictionary of systems in a system set."""
        system_indicators = {}
        none_positions = set()
        intersection = False
        if len(selection) == 0:
            # build selection dictionary from one of the systems
            intersection = True
            selection = System._create_selection_dictionary(self[0]._component_tree, (self[0].model_id, 0))
        for system in self:
            indicator_list = []
            SystemSet._map_comp_info(selection['child_nodes'], system._component_tree['child_nodes'],
                                     indicator_list, none_positions)
            system_indicators[system.id] = indicator_list
        if intersection:
            # keep only indicators that appear for all systems
            none_positions = list(none_positions)[::-1]
            for system in self:
                for p in none_positions:
                    del system_indicators[system.id][p]
        return system_indicators


def find_systems(*, extended_filters=(), **kwargs) -> SystemSet:
    """Fetch Systems from AssetCentral with the applied filters, return a SystemSet.

    This method supports the usual filter criteria, i.e.
    - Any named keyword arguments applied as equality filters, i.e. the name of the System property is checked
    against the value of the keyword argument. If the value of the keyword argument is an iterable (e.g. a list)
    then all objects matching any of the values in the iterable are returned.

    Parameters
    ----------
    extended_filters
        See :ref:`filter`.
    **kwargs
        See :ref:`filter`.

    Examples
    --------
     Find all Systems with name 'MySystem'::

        find_systems(name='MySystem')

    Find all Systems which either have the name 'MySystem' or the name 'MyOtherSystem'::

        find_systems(name=['MySystem', 'MyOtherSystem'])

    If multiple named arguments are provided then *all* conditions have to match.

    Example
    -------
    Find all Systems with name 'MySystem' which also is published (status_text = 'Published')::

        find_systems(name='MySystem', status_text='Published')

    The ``extended_filters`` parameter can be used to specify filters that can not be expressed as an equality. Each
    extended_filter needs to be provided as a string, multiple filters can be passed as a list of strings. As above,
    all filter criteria need to match. Extended filters can be freely combined with named arguments. Here, too all
    filter criteria need to match for a System to be returned.

    Example
    -------
    Find all Systems with creation date higher or equal to 01.01.2020::

        find_systems(extended_filters=['created_on >= "2020-01-01"'])
    """
    unbreakable_filters, breakable_filters = \
        _parse_filter_parameters(kwargs, extended_filters, System.get_property_mapping())

    endpoint_url = _ac_application_url() + VIEW_SYSTEMS
    object_list = _fetch_data(endpoint_url, unbreakable_filters, breakable_filters)

    return SystemSet([System(obj) for obj in object_list],
                     {'filters': kwargs, 'extended_filters': extended_filters})<|MERGE_RESOLUTION|>--- conflicted
+++ resolved
@@ -3,14 +3,10 @@
 
 Classes are provided for individual Systems as well as groups of Systems (SystemSet).
 """
-<<<<<<< HEAD
+from __future__ import annotations
+
 import itertools
-from typing import Union
-=======
-from __future__ import annotations
-
 from typing import TYPE_CHECKING, Union
->>>>>>> d13c542c
 from datetime import datetime
 from functools import cached_property
 from operator import itemgetter
