--- conflicted
+++ resolved
@@ -177,12 +177,9 @@
         """
         all_indicators = sum((equi.find_equipment_indicators() for equi in self._hierarchy['equipment']),
                              IndicatorSet([]))
-<<<<<<< HEAD
+        
+        LOG.debug('Requesting indicator data of system "%s" for %d indicators.', self.id, len(all_indicators))
         return sap_iot.get_indicator_data(start, end, all_indicators, self._hierarchy['equipment'], timeout)
-=======
-        LOG.debug('Requesting indicator data of system "%s" for %d indicators.', self.id, len(all_indicators))
-        return sap_iot.get_indicator_data(start, end, all_indicators, self._hierarchy['equipment'])
->>>>>>> 0c6ca761
 
 
 class SystemSet(AssetcentralEntitySet):
