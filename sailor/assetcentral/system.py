--- conflicted
+++ resolved
@@ -364,9 +364,7 @@
     endpoint_url = _ac_application_url() + VIEW_SYSTEMS
     object_list = _ac_fetch_data(endpoint_url, unbreakable_filters, breakable_filters)
 
-<<<<<<< HEAD
-    return SystemSet([System(obj) for obj in object_list],
-                     {'filters': kwargs, 'extended_filters': extended_filters})
+    return SystemSet([System(obj) for obj in object_list])
 
 
 def create_analysis_table(indicator_data, equi_info):
@@ -381,7 +379,4 @@
     long = long[long.equi_counter >= 0]
     # get rid of NAs
     long = long.dropna(subset=['value'])
-    return long.pivot(index=['leading_equipment', 'timestamp'], columns=['variable', 'equi_counter'])
-=======
-    return SystemSet([System(obj) for obj in object_list])
->>>>>>> 90d720fe
+    return long.pivot(index=['leading_equipment', 'timestamp'], columns=['variable', 'equi_counter'])