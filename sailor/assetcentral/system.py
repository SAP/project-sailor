"""
System module can be used to retrieve System information from AssetCentral.

Classes are provided for individual Systems as well as groups of Systems (SystemSet).
"""
from __future__ import annotations

import itertools
<<<<<<< HEAD
import warnings
=======
>>>>>>> f5d15118
from typing import TYPE_CHECKING, Union
from datetime import datetime
from functools import cached_property
from operator import itemgetter

import pandas as pd

from sailor import sap_iot
from .utils import _fetch_data, _add_properties, _parse_filter_parameters, AssetcentralEntity, ResultSet, \
    _ac_application_url
from .equipment import find_equipment, EquipmentSet
from .indicators import IndicatorSet
from .constants import VIEW_SYSTEMS

if TYPE_CHECKING:
    from ..sap_iot import TimeseriesDataset


@_add_properties
class System(AssetcentralEntity):
    """AssetCentral System Object."""

    # Properties (in AC terminology) are: systemId, internalId, status, systemStatusDescription, modelID, modelVersion,
    # model, shortDescription, templateID, systemProvider, systemVersion, createdOn, changedOn, source, imageURL,
    # className, classID, subclass, subclassID, systemProviderID, sourceSearchTerms, systemProviderSearchTerms,
    # publishedOn, operator, operatorID, completeness

    @classmethod
    def get_available_properties(cls):  # noqa: D102
        return cls._get_legacy_mapping().keys()

    @classmethod
    def _get_legacy_mapping(cls):
        # TODO: remove method in future version after field templates are in used
        return {
            'id': ('systemId', None, None, None),
            'name': ('internalId', None, None, None),
            'short_description': ('shortDescription', None, None, None),
            'class_name': ('className', None, None, None),
            'model_id': ('modelID', None, None, None),
            'model_name': ('model', None, None, None),
            'status_text': ('systemStatusDescription', None, None, None),
            'template_id': ('templateID', None, None, None),
        }

    @staticmethod
    def _traverse_components(component, model_order, equipment_ids, system_ids):
        """Traverse component structure recursively, starting from 'component.' Pydocstyle does not know punctuation."""
        compd = {}
        compd['key'] = (component['model'], model_order)
        compd['id'] = component['id']
        compd['name'] = component['name']
        compd['order'] = component['order']
        if component['order'] is not None:
            if component['objectType'] == 'EQU':
                equipment_ids.append(component['id'])
            else:
                system_ids.append(component['id'])
        compd['object_type'] = component['objectType']
        if 'childNodes' in component.keys():
            component['childNodes'] = sorted(component['childNodes'], key=itemgetter('model', 'order'))
            compd['child_list'] = []
            for _, comps_by_model in itertools.groupby(component['childNodes'], itemgetter('model')):
                for model_order, c in enumerate(comps_by_model):
                    compd0, equipment_ids, system_ids = System._traverse_components(c, model_order,
                                                                                    equipment_ids, system_ids)
                    compd['child_list'].append(compd0)
            compd['child_list'] = sorted(compd['child_list'], key=itemgetter('order'))
        return compd, equipment_ids, system_ids

    def _update_components(self, component):
        """Add indicators and replace id with model_id in the key."""
        if component['object_type'] == 'EQU':
            obj = self._hier['equipment'].filter(id=component['id'])[0]
            component['indicators'] = self._hier['indicators'][component['id']]
        else:
            if component['id'] == self.id:
                obj = self
            else:
                obj = self._hier['systems'].filter(id=component['id'])[0]
        component['key'] = (obj.model_id, component['key'][1])
        if 'child_list' in component.keys():
            component['child_nodes'] = {}
            for child in component['child_list']:
                self._update_components(child)
                component['child_nodes'][child['key']] = child
                del component['child_nodes'][child['key']]['key']
            del component['child_list']

    @cached_property
    def _hierarchy(self):
        """Prepare component tree and cache it."""
        endpoint_url = _ac_application_url() + VIEW_SYSTEMS + f'({self.id})' + '/components'
        comps = _fetch_data(endpoint_url)[0]
        self._hier = {}
        self._hier['component_tree'], equipment_ids, system_ids = System._traverse_components(comps, 0, [], [])
        if system_ids:
            self._hier['systems'] = find_systems(id=system_ids)
        else:
            self._hier['systems'] = SystemSet([])
        self._hier['indicators'] = {}
        if equipment_ids:
            self._hier['equipment'] = find_equipment(id=equipment_ids)
            for equi in self._hier['equipment']:
                self._hier['indicators'][equi.id] = equi.find_equipment_indicators(type='Measured')
        else:
            self._hier['equipment'] = EquipmentSet([])
        self._update_components(self._hier['component_tree'])
        del self._hier['component_tree']['key']
        return self._hier

    @cached_property
    def components(self):
        """Pieces of equipment that are children of the system.

        Only top level, lower levels are ignored
        """
        warnings.warn("deprecated: attribute will be removed after September 1, 2021", FutureWarning)
        equipment_ids = set()
        comp_tree = self._hierarchy['component_tree']
        for c in comp_tree['child_nodes']:
            if comp_tree['child_nodes'][c]['object_type'] == 'EQU':
                equipment_ids.add(comp_tree['child_nodes'][c]['id'])
        return self._hierarchy['equipment'].filter(id=equipment_ids)

    @staticmethod
    def _create_selection_dictionary(comp_tree):
        """Create a selection dictionary recursively based on 'comp_tree.' Pydocstyle does not know punctuation."""
        selection = {}
        selection['object_type'] = comp_tree['object_type']
        if comp_tree['object_type'] == 'EQU':
            selection['indicators'] = comp_tree['indicators']
        if 'child_nodes' in comp_tree.keys():
            selection['child_nodes'] = []
            for child in comp_tree['child_nodes']:
                sel = System._create_selection_dictionary(comp_tree['child_nodes'][child])
                sel['key'] = child
                selection['child_nodes'].append(sel)
        return selection

    def get_indicator_data(self, start: Union[str, pd.Timestamp, datetime.timestamp, datetime.date],
                           end: Union[str, pd.Timestamp, datetime.timestamp, datetime.date]) -> TimeseriesDataset:
        """
        Get timeseries data for all Equipment in the System.

        This is a wrapper for :meth:`sailor.sap_iot.fetch.get_indicator_data` that limits the fetch query
        to the equipment in this System.

        Each component equipment will be returned as separate rows in the dataset,
        potentially making the dataset very sparse.


        Parameters
        ----------
        start
            Begin of time series data.
        end
            End of time series data.
        """
        all_indicators = sum((equi.find_equipment_indicators() for equi in self._hierarchy['equipment']),
                             IndicatorSet([]))
        return sap_iot.get_indicator_data(start, end, all_indicators, self._hierarchy['equipment'])


class SystemSet(ResultSet):
    """Class representing a group of Systems."""

    _element_type = System
    _method_defaults = {
        'plot_distribution': {
            'by': 'model_name',
        },
    }

    def get_indicator_data(self, start: Union[str, pd.Timestamp, datetime.timestamp, datetime.date],
                           end: Union[str, pd.Timestamp, datetime.timestamp, datetime.date]) -> TimeseriesDataset:
        """
        Fetch data for a set of systems for all component equipment of each system.

        This is a wrapper for :meth:`sailor.sap_iot.fetch.get_indicator_data` that limits the fetch query
        to the equipment in this SystemSet.

        Similar to ``System.get_indicator_data`` each component will be returned as separate rows in the dataset,
        potentially making the dataset very sparse.

        Parameters
        ----------
        start
            Begin of time series data.
        end
            End of time series data.
        """
        all_equipment = sum((system._hierarchy['equipment'] for system in self), EquipmentSet([]))
        all_indicators = sum((equipment.find_equipment_indicators() for equipment in all_equipment), IndicatorSet([]))

        return sap_iot.get_indicator_data(start, end, all_indicators, all_equipment)

    @staticmethod
    def _fill_nones(sel_nodes, indicator_list, none_positions):
        """Fill None for indicators of missing subtrees recursively."""
        for node in sel_nodes:
            if node['object_type'] == 'EQU':
                for indicator in node['indicators']:
                    none_positions.add(len(indicator_list))
                    indicator_list.append(None)
            if 'child_nodes' in node.keys():
                SystemSet._fill_nones(node['child_nodes'], indicator_list, none_positions)

    @staticmethod
    def _map_comp_info(sel_nodes, sys_nodes, indicator_list, none_positions):
        """Map selection dictionary against component dictionary recursively."""
        for node in sel_nodes:
            if node['object_type'] == 'EQU':
                for indicator in node['indicators']:
                    if (node['key'] in sys_nodes.keys()) and (indicator in sys_nodes[node['key']]['indicators']):
                        indicator_list.append((sys_nodes[node['key']]['id'], indicator))
                    else:
                        none_positions.add(len(indicator_list))
                        indicator_list.append(None)
            if 'child_nodes' in node.keys():
                if node['key'] in sys_nodes.keys():
                    SystemSet._map_comp_info(node['child_nodes'], sys_nodes[node['key']]['child_nodes'],
                                             indicator_list, none_positions)
                else:
                    SystemSet._fill_nones(node['child_nodes'], indicator_list, none_positions)

    def _map_component_information(self, selection):
        """Map selection dictionary against component dictionary of systems in a system set."""
        system_indicators = {}
        none_positions = set()
        intersection = False
        if len(selection) == 0:
            # build selection dictionary from one of the systems
            intersection = True
            selection = System._create_selection_dictionary(self[0]._hierarchy['component_tree'])
        for system in self:
            indicator_list = []
            SystemSet._map_comp_info(selection['child_nodes'], system._hierarchy['component_tree']['child_nodes'],
                                     indicator_list, none_positions)
            system_indicators[system.id] = indicator_list
        if intersection:
            # keep only indicators that appear for all systems
            none_positions = list(none_positions)[::-1]
            for system in self:
                for p in none_positions:
                    del system_indicators[system.id][p]
        return system_indicators


def find_systems(*, extended_filters=(), **kwargs) -> SystemSet:
    """Fetch Systems from AssetCentral with the applied filters, return a SystemSet.

    This method supports the usual filter criteria, i.e.
    - Any named keyword arguments applied as equality filters, i.e. the name of the System property is checked
    against the value of the keyword argument. If the value of the keyword argument is an iterable (e.g. a list)
    then all objects matching any of the values in the iterable are returned.

    Parameters
    ----------
    extended_filters
        See :ref:`filter`.
    **kwargs
        See :ref:`filter`.

    Examples
    --------
     Find all Systems with name 'MySystem'::

        find_systems(name='MySystem')

    Find all Systems which either have the name 'MySystem' or the name 'MyOtherSystem'::

        find_systems(name=['MySystem', 'MyOtherSystem'])

    If multiple named arguments are provided then *all* conditions have to match.

    Example
    -------
    Find all Systems with name 'MySystem' which also is published (status_text = 'Published')::

        find_systems(name='MySystem', status_text='Published')

    The ``extended_filters`` parameter can be used to specify filters that can not be expressed as an equality. Each
    extended_filter needs to be provided as a string, multiple filters can be passed as a list of strings. As above,
    all filter criteria need to match. Extended filters can be freely combined with named arguments. Here, too all
    filter criteria need to match for a System to be returned.

    Example
    -------
    Find all Systems with creation date higher or equal to 01.01.2020::

        find_systems(extended_filters=['created_on >= "2020-01-01"'])
    """
    unbreakable_filters, breakable_filters = \
        _parse_filter_parameters(kwargs, extended_filters, System._get_legacy_mapping())

    endpoint_url = _ac_application_url() + VIEW_SYSTEMS
    object_list = _fetch_data(endpoint_url, unbreakable_filters, breakable_filters)

    return SystemSet([System(obj) for obj in object_list],
                     {'filters': kwargs, 'extended_filters': extended_filters})<|MERGE_RESOLUTION|>--- conflicted
+++ resolved
@@ -6,10 +6,7 @@
 from __future__ import annotations
 
 import itertools
-<<<<<<< HEAD
 import warnings
-=======
->>>>>>> f5d15118
 from typing import TYPE_CHECKING, Union
 from datetime import datetime
 from functools import cached_property
