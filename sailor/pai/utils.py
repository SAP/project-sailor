--- conflicted
+++ resolved
@@ -6,11 +6,7 @@
 
 
 def _pai_fetch_data(endpoint_url, unbreakable_filters=(), breakable_filters=()):
-<<<<<<< HEAD
-    return _base.fetch_data('predictive_asset_insights', _pai_resulthandler,
-=======
     return _base.fetch_data('predictive_asset_insights', _pai_response_handler,
->>>>>>> 4fde911f
                             endpoint_url, unbreakable_filters, breakable_filters)
 
 
@@ -19,16 +15,10 @@
     return SailorConfig.get('predictive_asset_insights', 'application_url')
 
 
-<<<<<<< HEAD
-def _pai_resulthandler(result, endpoint_data):
-    for element in endpoint_data['d']['results']:
-        result.append(element)
-=======
 def _pai_response_handler(result_list, endpoint_data):
     for element in endpoint_data['d']['results']:
         result_list.append(element)
     return result_list
->>>>>>> 4fde911f
 
 
 class _PredictiveAssetInsightsField(_base.MasterDataField):
